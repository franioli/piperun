--- conflicted
+++ resolved
@@ -7,11 +7,7 @@
 version = "0.0.2"
 description = ""
 readme = "README.md"
-<<<<<<< HEAD
-authors = [{ name = "Francesco Ioli", email = "francesco.ioli@polimi.it" }]
-=======
 authors = [{ name = "Francesco Ioli", email = "francesco.ioli@geo.uzh.ch" }]
->>>>>>> cb05cb7a
 license = { file = "LICENSE" }
 classifiers = [
     "License :: OSI Approved :: BSD 3-Clause License",
@@ -34,13 +30,10 @@
     "pytransform3d",
     "dask[distributed]",
     "requests",
-<<<<<<< HEAD
     "geopandas",
     "shapely",
     "seaborn",
-=======
     "graphviz",
->>>>>>> cb05cb7a
 ]
 
 
